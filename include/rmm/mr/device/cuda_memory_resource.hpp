--- conflicted
+++ resolved
@@ -30,13 +30,8 @@
   cuda_memory_resource()                            = default;
   ~cuda_memory_resource()                           = default;
   cuda_memory_resource(cuda_memory_resource const&) = default;
-<<<<<<< HEAD
-  cuda_memory_resource& operator=(cuda_memory_resource const&) = default;
-  cuda_memory_resource(cuda_memory_resource&&)                 = default;
-=======
   cuda_memory_resource(cuda_memory_resource&&)      = default;
   cuda_memory_resource& operator=(cuda_memory_resource const&) = default;
->>>>>>> e2c0e95f
   cuda_memory_resource& operator=(cuda_memory_resource&&) = default;
 
   /**
