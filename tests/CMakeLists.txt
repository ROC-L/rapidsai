--- conflicted
+++ resolved
@@ -42,10 +42,7 @@
 include_directories("${GTEST_INCLUDE_DIR}"
                     "${CMAKE_CUDA_TOOLKIT_INCLUDE_DIRECTORIES}"
                     "${CMAKE_SOURCE_DIR}/include"
-<<<<<<< HEAD
-=======
                     "${CMAKE_SOURCE_DIR}/thirdparty"
->>>>>>> 6d84eeb9
                     "${CMAKE_SOURCE_DIR}/include/rmm"
                     "${CMAKE_SOURCE_DIR}/src"
                     "${CMAKE_CURRENT_SOURCE_DIR}/../include")
