--- conflicted
+++ resolved
@@ -2,12 +2,9 @@
 
 ## New Features
 
-<<<<<<< HEAD
+- PR #218 Add `_DevicePointer`
 - PR #219 Add method to copy `device_buffer` back to host memory
-=======
-- PR #218 Add `_DevicePointer`
 - PR #222 Expose free and total memory in Python interface
->>>>>>> daae5643
 
 ## Improvements
 
