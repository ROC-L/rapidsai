# RMM 0.17.0 (Date TBD)

## New Features

## Improvements

## Bug Fixes

# RMM 0.16.0 (Date TBD)

## New Features

- PR #529 Add debug logging and fix multithreaded replay benchmark
- PR #560 Remove deprecated `get/set_default_resource` APIs
- PR #543 Add an arena-based memory resource
- PR #580 Install CMake config with RMM
<<<<<<< HEAD
- PR #591 Allow the replay bench to simulate different GPU memory sizes
=======
- PR #594 Adding limiting memory resource adaptor
>>>>>>> b7cdbc4b

## Improvements

- PR #474 Use CMake find_package(CUDAToolkit)
- PR #477 Just use `None` for `strides` in `DeviceBuffer`
- PR #528 Add maximum_pool_size parameter to reinitialize API
- PR #532 Merge free lists in pool_memory_resource to defragment before growing from upstream
- PR #537 Add CMake option to disable deprecation warnings
- PR #541 Refine CMakeLists.txt to make it easy to import by external projects
- PR #538 Upgrade CUB and Thrust to the latest commits
- PR #542 Pin conda spdlog versions to 1.7.0
- PR #550 Remove CXX11 ABI handling from CMake
- PR #578 Switch thrust to use the NVIDIA/thrust repo
- PR #553 CMake cleanup
- PR #556 By default, don't create a debug log file unless there are warnings/errors
- PR #561 Remove CNMeM and make RMM header-only
- PR #565 CMake: Simplify gtest/gbench handling
- PR #566 CMake: use CPM for thirdparty dependencies
- PR #568 Upgrade googletest to v1.10.0
- PR #572 CMake: prefer locally installed thirdparty packages
- PR #579 CMake: handle thrust via target
- PR #581 Improve logging documentation
- PR #585 Update ci/local/README.md
- PR #587 Replaced `move` with `std::move`

## Bug Fixes

- PR #545 Fix build to support using `clang` as the host compiler
- PR #534 Fix `pool_memory_resource` failure when init and max pool sizes are equal
- PR #546 Remove CUDA driver linking and correct NVTX macro.
- PR #569 Correct `device_scalar::set_value` to pass host value by reference to avoid copying from invalid value
- PR #559 Fix `align_down` to only change unaligned values.
- PR #577 Fix CMake `LOGGING_LEVEL` issue which caused verbose logging / performance regression.
- PR #582 Fix handling of per-thread default stream when not compiled for PTDS
- PR #590 Add missing `CODE_OF_CONDUCT.md`
- PR #595 Fix pool_mr example in README.md


# RMM 0.15.0 (26 Aug 2020)

## New Features

- PR #375 Support out-of-band buffers in Python pickling
- PR #391 Add `get_default_resource_type`
- PR #396 Remove deprecated RMM APIs
- PR #425 Add CUDA per-thread default stream support and thread safety to `pool_memory_resource`
- PR #436 Always build and test with per-thread default stream enabled in the GPU CI build
- PR #444 Add `owning_wrapper` to simplify lifetime management of resources and their upstreams
- PR #449 Stream-ordered suballocator base class and per-thread default stream support 
          and thread safety for `fixed_size_memory_resource`
- PR #450 Add support for new build process (Project Flash)
- PR #457 New `binning_memory_resource` (replaces `hybrid_memory_resource` and 
          `fixed_multisize_memory_resource`).
- PR #458 Add `get/set_per_device_resource` to better support multi-GPU per process applications
- PR #466 Deprecate CNMeM.
- PR #489 Move `cudf._cuda` into `rmm._cuda`
- PR #504 Generate `gpu.pxd` based on cuda version as a preprocessor step
- PR #506 Upload rmm package per version python-cuda combo

## Improvements

- PR #428 Add the option to automatically flush memory allocate/free logs
- PR #378 Use CMake `FetchContent` to obtain latest release of `cub` and `thrust`
- PR #377 A better way to fetch `spdlog`
- PR #372 Use CMake `FetchContent` to obtain `cnmem` instead of git submodule
- PR #382 Rely on NumPy arrays for out-of-band pickling
- PR #386 Add short commit to conda package name
- PR #401 Update `get_ipc_handle()` to use cuda driver API
- PR #404 Make all memory resources thread safe in Python
- PR #402 Install dependencies via rapids-build-env
- PR #405 Move doc customization scripts to Jenkins
- PR #427 Add DeviceBuffer.release() cdef method
- PR #414 Add element-wise access for device_uvector
- PR #421 Capture thread id in logging and improve logger testing
- PR #426 Added multi-threaded support to replay benchmark
- PR #429 Fix debug build and add new CUDA assert utility
- PR #435 Update conda upload versions for new supported CUDA/Python
- PR #437 Test with `pickle5` (for older Python versions)
- PR #443 Remove thread safe adaptor from PoolMemoryResource
- PR #445 Make all resource operators/ctors explicit
- PR #447 Update Python README with info about DeviceBuffer/MemoryResource and external libraries
- PR #456 Minor cleanup: always use rmm/-prefixed includes
- PR #461 cmake improvements to be more target-based
- PR #468 update past release dates in changelog
- PR #486 Document relationship between active CUDA devices and resources
- PR #493 Rely on C++ lazy Memory Resource initialization behavior instead of initializing in Python

## Bug Fixes

- PR #433 Fix python imports
- PR #400 Fix segfault in RANDOM_ALLOCATIONS_BENCH
- PR #383 Explicitly require NumPy
- PR #398 Fix missing head flag in merge_blocks (pool_memory_resource) and improve block class
- PR #403 Mark Cython `memory_resource_wrappers` `extern` as `nogil`
- PR #406 Sets Google Benchmark to a fixed version, v1.5.1.
- PR #434 Fix issue with incorrect docker image being used in local build script
- PR #463 Revert cmake change for cnmem header not being added to source directory
- PR #464 More completely revert cnmem.h cmake changes
- PR #473 Fix initialization logic in pool_memory_resource
- PR #479 Fix usage of block printing in pool_memory_resource
- PR #490 Allow importing RMM without initializing CUDA driver
- PR #484 Fix device_uvector copy constructor compilation error and add test
- PR #498 Max pool growth less greedy
- PR #500 Use tempfile rather than hardcoded path in `test_rmm_csv_log`
- PR #511 Specify `--basetemp` for `py.test` run
- PR #509 Fix missing : before __LINE__ in throw string of RMM_CUDA_TRY
- PR #510 Fix segfault in pool_memory_resource when a CUDA stream is destroyed
- PR #525 Patch Thrust to workaround `CUDA_CUB_RET_IF_FAIL` macro clearing CUDA errors


# RMM 0.14.0 (03 Jun 2020)

## New Features

- PR #317 Provide External Memory Management Plugin for Numba
- PR #362 Add spdlog as a dependency in the conda package
- PR #360 Support logging to stdout/stderr
- PR #341 Enable logging
- PR #343 Add in option to statically link against cudart
- PR #364 Added new uninitialized device vector type, `device_uvector`

## Improvements

- PR #369 Use CMake `FetchContent` to obtain `spdlog` instead of vendoring
- PR #366 Remove installation of extra test dependencies
- PR #354 Add CMake option for per-thread default stream
- PR #350 Add .clang-format file & format all files
- PR #358 Fix typo in `rmm_cupy_allocator` docstring
- PR #357 Add Docker 19 support to local gpuci build
- PR #365 Make .clang-format consistent with cuGRAPH and cuDF
- PR #371 Add docs build script to repository
- PR #363 Expose `memory_resources` in Python

## Bug Fixes

- PR #373 Fix build.sh
- PR #346 Add clearer exception message when RMM_LOG_FILE is unset
- PR #347 Mark rmmFinalizeWrapper nogil
- PR #348 Fix unintentional use of pool-managed resource.
- PR #367 Fix flake8 issues
- PR #368 Fix `clang-format` missing comma bug
- PR #370 Fix stream and mr use in `device_buffer` methods
- PR #379 Remove deprecated calls from synchronization.cpp
- PR #381 Remove test_benchmark.cpp from cmakelists
- PR #392 SPDLOG matches other header-only acquisition patterns


# RMM 0.13.0 (31 Mar 2020)

## New Features

- PR #253 Add `frombytes` to convert `bytes`-like to `DeviceBuffer`
- PR #252 Add `__sizeof__` method to `DeviceBuffer`
- PR #258 Define pickling behavior for `DeviceBuffer`
- PR #261 Add `__bytes__` method to `DeviceBuffer`
- PR #262 Moved device memory resource files to `mr/device` directory
- PR #266 Drop `rmm.auto_device`
- PR #268 Add Cython/Python `copy_to_host` and `to_device`
- PR #272 Add `host_memory_resource`.
- PR #273 Moved device memory resource tests to `device/` directory.
- PR #274 Add `copy_from_host` method to `DeviceBuffer`
- PR #275 Add `copy_from_device` method to `DeviceBuffer`
- PR #283 Add random allocation benchmark.
- PR #287 Enabled CUDA CXX11 for unit tests.
- PR #292 Revamped RMM exceptions.
- PR #297 Use spdlog to implement `logging_resource_adaptor`.
- PR #303 Added replay benchmark.
- PR #319 Add `thread_safe_resource_adaptor` class.
- PR #314 New suballocator memory_resources.
- PR #330 Fixed incorrect name of `stream_free_blocks_` debug symbol.
- PR #331 Move to C++14 and deprecate legacy APIs.

## Improvements

- PR #246 Type `DeviceBuffer` arguments to `__cinit__`
- PR #249 Use `DeviceBuffer` in `device_array`
- PR #255 Add standard header to all Cython files
- PR #256 Cast through `uintptr_t` to `cudaStream_t`
- PR #254 Use `const void*` in `DeviceBuffer.__cinit__`
- PR #257 Mark Cython-exposed C++ functions that raise
- PR #269 Doc sync behavior in `copy_ptr_to_host`
- PR #278 Allocate a `bytes` object to fill up with RMM log data
- PR #280 Drop allocation/deallocation of `offset`
- PR #282 `DeviceBuffer` use default constructor for size=0
- PR #296 Use CuPy's `UnownedMemory` for RMM-backed allocations
- PR #310 Improve `device_buffer` allocation logic.
- PR #309 Sync default stream in `DeviceBuffer` constructor
- PR #326 Sync only on copy construction
- PR #308 Fix typo in README
- PR #334 Replace `rmm_allocator` for Thrust allocations
- PR #345 Remove stream synchronization from `device_scalar` constructor and `set_value`

## Bug Fixes

- PR #298 Remove RMM_CUDA_TRY from cuda_event_timer destructor
- PR #299 Fix assert condition blocking debug builds
- PR #300 Fix host mr_tests compile error
- PR #312 Fix libcudf compilation errors due to explicit defaulted device_buffer constructor


# RMM 0.12.0 (04 Feb 2020)

## New Features

- PR #218 Add `_DevicePointer`
- PR #219 Add method to copy `device_buffer` back to host memory
- PR #222 Expose free and total memory in Python interface
- PR #235 Allow construction of `DeviceBuffer` with a `stream`

## Improvements

- PR #214 Add codeowners
- PR #226 Add some tests of the Python `DeviceBuffer`
- PR #233 Reuse the same `CUDA_HOME` logic from cuDF
- PR #234 Add missing `size_t` in `DeviceBuffer`
- PR #239 Cleanup `DeviceBuffer`'s `__cinit__`
- PR #242 Special case 0-size `DeviceBuffer` in `tobytes`
- PR #244 Explicitly force `DeviceBuffer.size` to an `int`
- PR #247 Simplify casting in `tobytes` and other cleanup

## Bug Fixes

- PR #215 Catch polymorphic exceptions by reference instead of by value
- PR #221 Fix segfault calling rmmGetInfo when uninitialized
- PR #225 Avoid invoking Python operations in c_free
- PR #230 Fix duplicate symbol issues with `copy_to_host`
- PR #232 Move `copy_to_host` doc back to header file


# RMM 0.11.0 (11 Dec 2019)

## New Features

- PR #106 Added multi-GPU initialization
- PR #167 Added value setter to `device_scalar`
- PR #163 Add Cython bindings to `device_buffer`
- PR #177 Add `__cuda_array_interface__` to `DeviceBuffer`
- PR #198 Add `rmm.rmm_cupy_allocator()`

## Improvements

- PR #161 Use `std::atexit` to finalize RMM after Python interpreter shutdown
- PR #165 Align memory resource allocation sizes to 8-byte
- PR #171 Change public API of RMM to only expose `reinitialize(...)`
- PR #175 Drop `cython` from run requirements
- PR #169 Explicit stream argument for device_buffer methods
- PR #186 Add nbytes and len to DeviceBuffer
- PR #188 Require kwargs in `DeviceBuffer`'s constructor
- PR #194 Drop unused imports from `device_buffer.pyx`
- PR #196 Remove unused CUDA conda labels
- PR #200 Simplify DeviceBuffer methods

## Bug Fixes

- PR #174 Make `device_buffer` default ctor explicit to work around type_dispatcher issue in libcudf.
- PR #170 Always build librmm and rmm, but conditionally upload based on CUDA / Python version
- PR #182 Prefix `DeviceBuffer`'s C functions
- PR #189 Drop `__reduce__` from `DeviceBuffer`
- PR #193 Remove thrown exception from `rmm_allocator::deallocate`
- PR #224 Slice the CSV log before converting to bytes


# RMM 0.10.0 (16 Oct 2019)

## New Features

- PR #99 Added `device_buffer` class
- PR #133 Added `device_scalar` class

## Improvements

- PR #123 Remove driver install from ci scripts
- PR #131 Use YYMMDD tag in nightly build
- PR #137 Replace CFFI python bindings with Cython
- PR #127 Use Memory Resource classes for allocations

## Bug Fixes

- PR #107 Fix local build generated file ownerships
- PR #110 Fix Skip Test Functionality
- PR #125 Fixed order of private variables in LogIt
- PR #139 Expose `_make_finalizer` python API needed by cuDF
- PR #142 Fix ignored exceptions in Cython
- PR #146 Fix rmmFinalize() not freeing memory pools
- PR #149 Force finalization of RMM objects before RMM is finalized (Python)
- PR #154 Set ptr to 0 on rmm::alloc error
- PR #157 Check if initialized before freeing for Numba finalizer and use `weakref` instead of `atexit`


# RMM 0.9.0 (21 Aug 2019)

## New Features

- PR #96 Added `device_memory_resource` for beginning of overhaul of RMM design
- PR #103 Add and use unified build script

## Improvements

- PR #111 Streamline CUDA_REL environment variable
- PR #113 Handle ucp.BufferRegion objects in auto_device

## Bug Fixes

   ...


# RMM 0.8.0 (27 June 2019)

## New Features

- PR #95 Add skip test functionality to build.sh

## Improvements

   ...

## Bug Fixes

- PR #92 Update docs version


# RMM 0.7.0 (10 May 2019)

## New Features

- PR #67 Add random_allocate microbenchmark in tests/performance
- PR #70 Create conda environments and conda recipes
- PR #77 Add local build script to mimic gpuCI
- PR #80 Add build script for docs

## Improvements

- PR #76 Add cudatoolkit conda dependency
- PR #84 Use latest release version in update-version CI script
- PR #90 Avoid using c++14 auto return type for thrust_rmm_allocator.h

## Bug Fixes

- PR #68 Fix signed/unsigned mismatch in random_allocate benchmark
- PR #74 Fix rmm conda recipe librmm version pinning
- PR #72 Remove unnecessary _BSD_SOURCE define in random_allocate.cpp


# RMM 0.6.0 (18 Mar 2019)

## New Features

- PR #43 Add gpuCI build & test scripts
- PR #44 Added API to query whether RMM is initialized and with what options.
- PR #60 Default to CXX11_ABI=ON

## Improvements

## Bug Fixes

- PR #58 Eliminate unreliable check for change in available memory in test
- PR #49 Fix pep8 style errors detected by flake8


# RMM 0.5.0 (28 Jan 2019)

## New Features

- PR #2 Added CUDA Managed Memory allocation mode

## Improvements

- PR #12 Enable building RMM as a submodule
- PR #13 CMake: Added CXX11ABI option and removed Travis references
- PR #16 CMake: Added PARALLEL_LEVEL environment variable handling for GTest build parallelism (matches cuDF)
- PR #17 Update README with v0.5 changes including Managed Memory support

## Bug Fixes

- PR #10 Change cnmem submodule URL to use https
- PR #15 Temporarily disable hanging AllocateTB test for managed memory
- PR #28 Fix invalid reference to local stack variable in `rmm::exec_policy`


# RMM 0.4.0 (20 Dec 2018)

## New Features

- PR #1 Spun off RMM from cuDF into its own repository.

## Improvements

- CUDF PR #472 RMM: Created centralized rmm::device_vector alias and rmm::exec_policy
- CUDF PR #465 Added templated C++ API for RMM to avoid explicit cast to `void**`

## Bug Fixes


RMM was initially implemented as part of cuDF, so we include the relevant changelog history below.

# cuDF 0.3.0 (23 Nov 2018)

## New Features

- PR #336 CSV Reader string support

## Improvements

- CUDF PR #333 Add Rapids Memory Manager documentation
- CUDF PR #321 Rapids Memory Manager adds file/line location logging and convenience macros

## Bug Fixes


# cuDF 0.2.0 and cuDF 0.1.0

These were initial releases of cuDF based on previously separate pyGDF and libGDF libraries. RMM was initially implemented as part of libGDF.<|MERGE_RESOLUTION|>--- conflicted
+++ resolved
@@ -14,11 +14,8 @@
 - PR #560 Remove deprecated `get/set_default_resource` APIs
 - PR #543 Add an arena-based memory resource
 - PR #580 Install CMake config with RMM
-<<<<<<< HEAD
 - PR #591 Allow the replay bench to simulate different GPU memory sizes
-=======
 - PR #594 Adding limiting memory resource adaptor
->>>>>>> b7cdbc4b
 
 ## Improvements
 
