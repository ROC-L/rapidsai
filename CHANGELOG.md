--- conflicted
+++ resolved
@@ -1,11 +1,10 @@
 # RMM 0.8.0 (Date TBD)
 ## New Features
 
-<<<<<<< HEAD
+
  - PR #96 Added `device_memory_resource` for beginning of overhaul of RMM design
-=======
-    - PR #95 Add skip test functionality to build.sh
->>>>>>> 14a68aca
+ - PR #95 Add skip test functionality to build.sh
+
 
 ## Improvements
 
