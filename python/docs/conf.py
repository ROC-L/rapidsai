--- conflicted
+++ resolved
@@ -25,11 +25,7 @@
 # The short X.Y version.
 version = "22.12"
 # The full version, including alpha/beta/rc tags.
-<<<<<<< HEAD
-release = "22.10.01"
-=======
 release = "22.12.00"
->>>>>>> be379e5f
 
 
 # -- General configuration ---------------------------------------------------
