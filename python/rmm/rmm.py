--- conflicted
+++ resolved
@@ -175,16 +175,6 @@
     )
 
 
-<<<<<<< HEAD
-=======
-def get_info(stream=0):
-    """
-    Get the free and total bytes of memory managed by a manager associated with
-    the stream as a namedtuple with members `free` and `total`.
-    """
-    return librmm.rmm_getinfo(stream)
-
-
 class RMMNumbaManager(HostOnlyCUDAMemoryManager):
     """
     External Memory Management Plugin implementation for Numba. Provides
@@ -232,7 +222,7 @@
         )
 
     def get_memory_info(self):
-        return get_info()
+        raise NotImplementedError()
 
     @property
     def interface_version(self):
@@ -275,8 +265,6 @@
 # http://numba.pydata.org/numba-doc/latest/cuda/external-memory.html#environment-variable
 _numba_memory_manager = RMMNumbaManager
 
-
->>>>>>> 5d311c9c
 try:
     import cupy
 except Exception:
