# =============================================================================
# Copyright (c) 2018-2023, NVIDIA CORPORATION.
#
# Licensed under the Apache License, Version 2.0 (the "License"); you may not use this file except
# in compliance with the License. You may obtain a copy of the License at
#
# http://www.apache.org/licenses/LICENSE-2.0
#
# Unless required by applicable law or agreed to in writing, software distributed under the License
# is distributed on an "AS IS" BASIS, WITHOUT WARRANTIES OR CONDITIONS OF ANY KIND, either express
# or implied. See the License for the specific language governing permissions and limitations under
# the License.
# =============================================================================

cmake_minimum_required(VERSION 3.23.1 FATAL_ERROR)

if(NOT EXISTS ${CMAKE_CURRENT_BINARY_DIR}/RMM_RAPIDS.cmake)
  file(DOWNLOAD https://raw.githubusercontent.com/rapidsai/rapids-cmake/branch-23.06/RAPIDS.cmake
       ${CMAKE_CURRENT_BINARY_DIR}/RMM_RAPIDS.cmake)
endif()
include(${CMAKE_CURRENT_BINARY_DIR}/RMM_RAPIDS.cmake)

include(rapids-cmake)
include(rapids-cpm)
include(rapids-export)
include(rapids-find)

project(
  RMM
<<<<<<< HEAD
  VERSION 23.04.01
=======
  VERSION 23.06.00
>>>>>>> bd258510
  LANGUAGES CXX)

# Write the version header
rapids_cmake_write_version_file(include/rmm/version_config.hpp)

# Set a default build type if none was specified
rapids_cmake_build_type(Release)

# build options
option(BUILD_TESTS "Configure CMake to build tests" ON)
option(BUILD_BENCHMARKS "Configure CMake to build (google) benchmarks" OFF)
set(RMM_LOGGING_LEVEL
    "INFO"
    CACHE STRING "Choose the logging level.")
set_property(CACHE RMM_LOGGING_LEVEL PROPERTY STRINGS "TRACE" "DEBUG" "INFO" "WARN" "ERROR"
                                              "CRITICAL" "OFF")

# Set logging level. Must go before including gtests and benchmarks. Set the possible values of
# build type for cmake-gui
message(STATUS "RMM: RMM_LOGGING_LEVEL = '${RMM_LOGGING_LEVEL}'")

# cudart can be statically linked or dynamically linked the python ecosystem wants dynamic linking
option(CUDA_STATIC_RUNTIME "Statically link the CUDA runtime" OFF)

# find packages we depend on
rapids_find_package(
  CUDAToolkit REQUIRED
  BUILD_EXPORT_SET rmm-exports
  INSTALL_EXPORT_SET rmm-exports)
rapids_cpm_init()
include(cmake/thirdparty/get_fmt.cmake)
include(cmake/thirdparty/get_spdlog.cmake)
include(cmake/thirdparty/get_thrust.cmake)

# library targets
add_library(rmm INTERFACE)
add_library(rmm::rmm ALIAS rmm)

target_include_directories(rmm INTERFACE "$<BUILD_INTERFACE:${CMAKE_CURRENT_SOURCE_DIR}/include>"
                                         "$<INSTALL_INTERFACE:include>")

if(CUDA_STATIC_RUNTIME)
  message(STATUS "RMM: Enabling static linking of cudart")
  target_link_libraries(rmm INTERFACE CUDA::cudart_static)
  target_compile_definitions(rmm INTERFACE RMM_STATIC_CUDART)
else()
  target_link_libraries(rmm INTERFACE CUDA::cudart)
endif()

target_link_libraries(rmm INTERFACE rmm::Thrust)
target_link_libraries(rmm INTERFACE fmt::fmt-header-only)
target_link_libraries(rmm INTERFACE spdlog::spdlog_header_only)
target_link_libraries(rmm INTERFACE dl)
target_compile_features(rmm INTERFACE cxx_std_17 $<BUILD_INTERFACE:cuda_std_17>)

if((BUILD_TESTS OR BUILD_BENCHMARKS) AND CMAKE_PROJECT_NAME STREQUAL PROJECT_NAME)
  include(rapids-cuda)
  rapids_cuda_init_architectures(RMM)
  enable_language(CUDA)

  # Since RMM only enables CUDA optionally we need to manually include the file that
  # rapids_cuda_init_architectures relies on `project` calling
  include("${CMAKE_PROJECT_RMM_INCLUDE}")
  message(STATUS "RMM: Building benchmarks with GPU Architectures: ${CMAKE_CUDA_ARCHITECTURES}")
endif()

# optionally build tests
if(BUILD_TESTS AND CMAKE_PROJECT_NAME STREQUAL PROJECT_NAME)
  include(cmake/thirdparty/get_gtest.cmake)
  include(CTest) # calls enable_testing()

  add_subdirectory(tests)
endif()

# optionally build benchmarks
if(BUILD_BENCHMARKS AND CMAKE_PROJECT_NAME STREQUAL PROJECT_NAME)
  include(${rapids-cmake-dir}/cpm/gbench.cmake)
  rapids_cpm_gbench()
  add_subdirectory(benchmarks)
endif()

include(CPack)

# optionally assemble Thrust pretty-printers
if(Thrust_SOURCE_DIR)
  configure_file(scripts/load-pretty-printers.in load-pretty-printers @ONLY)
endif()

# install export targets
install(TARGETS rmm EXPORT rmm-exports)
install(DIRECTORY include/rmm/ DESTINATION include/rmm)
install(FILES ${RMM_BINARY_DIR}/include/rmm/version_config.hpp DESTINATION include/rmm)

set(doc_string
    [=[
Provide targets for RMM: RAPIDS Memory Manager.

The goal of the [RMM](https://github.com/rapidsai/rmm) is to provide:

  A common interface that allows customizing device and host memory allocation
  A collection of implementations of the interface
  A collection of data structures that use the interface for memory allocation
]=])

set(code_string
    [=[
if(NOT TARGET rmm::Thrust)
  thrust_create_target(rmm::Thrust FROM_OPTIONS)
endif()
]=])

rapids_export(
  INSTALL rmm
  EXPORT_SET rmm-exports
  GLOBAL_TARGETS rmm
  NAMESPACE rmm::
  DOCUMENTATION doc_string
  FINAL_CODE_BLOCK code_string)

# build export targets
rapids_export(
  BUILD rmm
  EXPORT_SET rmm-exports
  GLOBAL_TARGETS rmm
  NAMESPACE rmm::
  DOCUMENTATION doc_string
  FINAL_CODE_BLOCK code_string)

# make documentation

add_custom_command(
  OUTPUT RMM_DOXYGEN
  WORKING_DIRECTORY ${CMAKE_CURRENT_SOURCE_DIR}/doxygen
  COMMAND doxygen Doxyfile
  VERBATIM
  COMMENT "Custom command for RMM doxygen docs")

add_custom_target(
  rmm_doc
  DEPENDS RMM_DOXYGEN
  COMMENT "Target for the custom command to build the RMM doxygen docs")<|MERGE_RESOLUTION|>--- conflicted
+++ resolved
@@ -27,11 +27,7 @@
 
 project(
   RMM
-<<<<<<< HEAD
-  VERSION 23.04.01
-=======
   VERSION 23.06.00
->>>>>>> bd258510
   LANGUAGES CXX)
 
 # Write the version header
